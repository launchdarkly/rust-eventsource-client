--- conflicted
+++ resolved
@@ -1,31 +1,6 @@
 [workspace]
 
-<<<<<<< HEAD
-[dependencies]
-futures = "0.3.12"
-hyper = { version = "0.14.4", features = ["client", "http1", "tcp"] }
-hyper-rustls = { version = "0.22.1", optional = true }
-log = "0.4.6"
-pin-project = "1.0.5"
-tokio = { version = "1.2.0", features = ["time"] }
-
-[dev-dependencies]
-env_logger = "0.7.1"
-maplit = "1.0.1"
-simplelog = "0.5.3"
-tokio = { version = "1.2.0", features = ["macros", "rt-multi-thread"] }
-test-case = "1.2.0"
-
-[features]
-default = ["rustls"]
-rustls = ["hyper-rustls", "hyper/http2"]
-
-[[example]]
-name = "tail"
-required-features = ["rustls"]
-=======
 members = [
   "contract-tests",
   "eventsource-client"
 ]
->>>>>>> 46e472f6
