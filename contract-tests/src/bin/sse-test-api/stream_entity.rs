--- conflicted
+++ resolved
@@ -10,11 +10,6 @@
 
 use crate::{Config, EventType};
 
-<<<<<<< HEAD
-type Connector = es::TimeoutConnector<es::HttpsConnector>;
-
-=======
->>>>>>> e4d1578c
 pub(crate) struct Inner {
     callback_counter: Mutex<i32>,
     callback_url: String,
