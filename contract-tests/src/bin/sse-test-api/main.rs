mod stream_entity;

use actix_web::{guard, web, App, HttpRequest, HttpResponse, HttpServer, Responder};
use eventsource_client as es;
use futures::executor;
use serde::{self, Deserialize, Serialize};
use std::collections::HashMap;
use std::sync::{mpsc, Mutex};
use std::thread;
use stream_entity::StreamEntity;

#[derive(Serialize)]
struct Status {
    capabilities: Vec<String>,
}

#[derive(Deserialize, Debug)]
#[serde(rename_all = "camelCase")]
struct Config {
    /// The URL of an SSE endpoint created by the test harness.
    stream_url: String,
    /// The URL of a callback endpoint created by the test harness .
    callback_url: String,
    /// An optional integer specifying the initial reconnection delay parameter, in
    /// milliseconds. Not all SSE client implementations allow this to be configured, but the
    /// test harness will send a value anyway in an attempt to avoid having reconnection tests
    /// run unnecessarily slowly.
    initial_delay_ms: Option<u64>,
    /// An optional integer specifying the read timeout for the connection, in
    /// milliseconds.
    read_timeout_ms: Option<u64>,
    /// An optional string which should be sent as the Last-Event-Id header in the initial
    /// HTTP request. The test harness will only set this property if the test service has the
    /// "last-event-id" capability.
    last_event_id: Option<String>,
    /// A JSON object containing additional HTTP header names and string values. The SSE
    /// client should be configured to add these headers to its HTTP requests; the test harness
    /// will then verify that it receives those headers. The test harness will only set this
    /// property if the test service has the "headers" capability. Header names can be assumed
    /// to all be lowercase.
    headers: Option<HashMap<String, String>>,
    /// A string specifying an HTTP method to use instead of GET. The test harness will only
    /// set this property if the test service has the "post" or "report" capability.
    method: Option<String>,
    /// A string specifying data to be sent in the HTTP request body. The test harness will
    /// only set this property if the test service has the "post" or "report" capability.
    body: Option<String>,
}

#[derive(Serialize, Debug)]
#[serde(tag = "kind")]
enum EventType {
    #[serde(rename = "event")]
    Event { event: Event },
    #[serde(rename = "comment")]
    Comment { comment: String },
    #[serde(rename = "error")]
    Error { error: String },
}

impl From<es::SSE> for EventType {
    fn from(event: es::SSE) -> Self {
        match event {
            es::SSE::Event(evt) => Self::Event {
                event: Event {
                    event_type: evt.event_type,
                    data: String::from_utf8(evt.data.to_vec()).unwrap(),
                    id: String::from_utf8(evt.id.to_vec()).unwrap(),
                },
            },
            es::SSE::Comment(comment) => Self::Comment {
                comment: String::from_utf8(comment).unwrap(),
            },
        }
    }
}

#[derive(Serialize, Debug)]
struct Event {
    #[serde(rename = "type")]
    event_type: String,
    data: String,
    id: String,
}

async fn status() -> impl Responder {
    web::Json(Status {
        capabilities: vec![
<<<<<<< HEAD
            "comments".to_string(),
            "retry".to_string(),
            "post".to_string(),
            "report".to_string(),
            "read-timeout".to_string(),
            "headers".to_string(),
            "last-event-id".to_string(),
=======
            // "comments".to_string(),
            // "post".to_string(),
            // "report".to_string(),
            // "headers".to_string(),
            // "last-event-id".to_string(),
>>>>>>> 442a4188
        ],
    })
}

async fn stream(
    req: HttpRequest,
    config: web::Json<Config>,
    app_state: web::Data<AppState>,
) -> HttpResponse {
    let mut stream_entity = match StreamEntity::new(config.into_inner()) {
        Ok(se) => se,
        Err(e) => return HttpResponse::InternalServerError().body(e),
    };

    let mut counter = match app_state.counter.lock() {
        Ok(c) => c,
        Err(_) => return HttpResponse::InternalServerError().body("Unable to retrieve counter"),
    };

    let mut entities = match app_state.stream_entities.lock() {
        Ok(h) => h,
        Err(_) => return HttpResponse::InternalServerError().body("Unable to retrieve handles"),
    };

    *counter += 1;
    stream_entity.start();
    entities.insert(*counter, stream_entity);

    let stream_resource = match req.url_for("stop_stream", &[counter.to_string()]) {
        Ok(sr) => sr,
        Err(_) => {
            return HttpResponse::InternalServerError()
                .body("Unable to generate stream response URL")
        }
    };

    let mut response = HttpResponse::Ok();
    response.insert_header(("Location", stream_resource.to_string()));
    response.finish()
}

async fn shutdown(stopper: web::Data<mpsc::Sender<()>>) -> HttpResponse {
    match stopper.send(()) {
        Ok(_) => HttpResponse::NoContent().finish(),
        Err(_) => HttpResponse::InternalServerError().body("Unable to send shutdown signal"),
    }
}

async fn stop_stream(req: HttpRequest, app_state: web::Data<AppState>) -> HttpResponse {
    if let Some(stream_id) = req.match_info().get("id") {
        let stream_id: u32 = match stream_id.parse() {
            Ok(id) => id,
            Err(_) => return HttpResponse::BadRequest().body("Unable to parse stream id"),
        };

        match app_state.stream_entities.lock() {
            Ok(mut entities) => {
                if let Some(mut entity) = entities.remove(&stream_id) {
                    entity.stop();
                }
            }
            Err(_) => {
                return HttpResponse::InternalServerError().body("Unable to retrieve handles")
            }
        };

        HttpResponse::NoContent().finish()
    } else {
        HttpResponse::BadRequest().body("No stream id was provided in the URL")
    }
}

struct AppState {
    counter: Mutex<u32>,
    stream_entities: Mutex<HashMap<u32, StreamEntity>>,
}

#[actix_web::main]
async fn main() -> std::io::Result<()> {
    env_logger::init();

    let (tx, rx) = mpsc::channel::<()>();

    let state = web::Data::new(AppState {
        counter: Mutex::new(0),
        stream_entities: Mutex::new(HashMap::new()),
    });

    let server = HttpServer::new(move || {
        App::new()
            .app_data(web::Data::new(tx.clone()))
            .app_data(state.clone())
            .route("/", web::get().to(status))
            .route("/", web::post().to(stream))
            .route("/", web::delete().to(shutdown))
            .service(
                web::resource("/stream/{id}")
                    .name("stop_stream")
                    .guard(guard::Delete())
                    .to(stop_stream),
            )
    })
    .bind("127.0.0.1:8080")?
    .run();

    let handle = server.handle();

    thread::spawn(move || {
        // wait for shutdown signal
        if let Ok(()) = rx.recv() {
            executor::block_on(handle.stop(true))
        }
    });

    // run server
    server.await
}<|MERGE_RESOLUTION|>--- conflicted
+++ resolved
@@ -86,21 +86,11 @@
 async fn status() -> impl Responder {
     web::Json(Status {
         capabilities: vec![
-<<<<<<< HEAD
-            "comments".to_string(),
-            "retry".to_string(),
-            "post".to_string(),
-            "report".to_string(),
-            "read-timeout".to_string(),
-            "headers".to_string(),
-            "last-event-id".to_string(),
-=======
             // "comments".to_string(),
             // "post".to_string(),
             // "report".to_string(),
             // "headers".to_string(),
             // "last-event-id".to_string(),
->>>>>>> 442a4188
         ],
     })
 }
