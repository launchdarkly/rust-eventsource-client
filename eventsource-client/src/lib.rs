//! Client for the [Server-Sent Events] protocol (aka [EventSource]).
//!
//! ```
<<<<<<< HEAD
//! use eventsource_client::{Client, SSE};
//! # use futures::{Stream, TryStreamExt};
//!
=======
//! use futures::{TryStreamExt};
//! # use eventsource_client::Error;
//! use eventsource_client::Client;
>>>>>>> e4d1578c
//! # #[tokio::main]
//! # async fn main() -> Result<(), eventsource_client::Error> {
//! let mut client = eventsource_client::ClientBuilder::for_url("https://example.com/stream")?
//!     .header("Authorization", "Basic username:password")?
//!     .build();
//!
//! let mut stream = Box::pin(client.stream())
//!     .map_ok(|event| match event {
//!         SSE::Comment(comment) => println!("got a comment event: {:?}", comment),
//!         SSE::Event(evt) => println!("got an event: {}", evt.event_type)
//!     })
//!     .map_err(|e| println!("error streaming events: {:?}", e));
//! # while let Ok(Some(_)) = stream.try_next().await {}
//! #
//! # Ok(())
//! # }
//! ```
//!
//![Server-Sent Events]: https://html.spec.whatwg.org/multipage/server-sent-events.html
//![EventSource]: https://developer.mozilla.org/en-US/docs/Web/API/EventSource

mod client;
mod config;
mod error;
mod event_parser;

pub use client::*;
pub use config::*;
pub use error::*;
pub use event_parser::SSE;<|MERGE_RESOLUTION|>--- conflicted
+++ resolved
@@ -1,15 +1,9 @@
 //! Client for the [Server-Sent Events] protocol (aka [EventSource]).
 //!
 //! ```
-<<<<<<< HEAD
-//! use eventsource_client::{Client, SSE};
-//! # use futures::{Stream, TryStreamExt};
-//!
-=======
 //! use futures::{TryStreamExt};
 //! # use eventsource_client::Error;
 //! use eventsource_client::Client;
->>>>>>> e4d1578c
 //! # #[tokio::main]
 //! # async fn main() -> Result<(), eventsource_client::Error> {
 //! let mut client = eventsource_client::ClientBuilder::for_url("https://example.com/stream")?
