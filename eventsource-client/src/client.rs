use futures::{ready, Stream};
use hyper::{
    body::HttpBody,
    client::{
        connect::{Connect, Connection},
        ResponseFuture,
    },
    header::{HeaderMap, HeaderName, HeaderValue},
    service::Service,
    Body, Request, StatusCode, Uri,
};
#[cfg(feature = "rustls")]
use hyper_rustls::HttpsConnector as RustlsConnector;
use log::{debug, info, trace, warn};
use pin_project::pin_project;
use std::{
    boxed,
    fmt::{self, Debug, Display, Formatter},
    future::Future,
    mem,
    pin::Pin,
    str::FromStr,
    task::{Context, Poll},
    time::Duration,
};

use tokio::{
    io::{AsyncRead, AsyncWrite},
    time::Sleep,
};

use crate::config::ReconnectOptions;
use crate::error::{Error, Result};

<<<<<<< HEAD
use crate::event_parser::EventParser;
use crate::event_parser::SSE;
pub use hyper::client::HttpConnector;
use hyper_timeout::TimeoutConnector;

=======
pub use hyper::client::HttpConnector;
use hyper_timeout::TimeoutConnector;

use crate::event_parser::EventParser;
use crate::event_parser::SSE;

>>>>>>> 37839583
use std::error::Error as StdError;

#[cfg(feature = "rustls")]
pub type HttpsConnector = RustlsConnector<HttpConnector>;

type BoxError = Box<dyn std::error::Error + Send + Sync>;

/// Represents a [`Pin`]'d [`Send`] + [`Sync`] stream, returned by [`Client`]'s stream method.
pub type BoxStream<T> = Pin<boxed::Box<dyn Stream<Item = T> + Send + Sync>>;

/// Client is the Server-Sent-Events interface.
/// This trait is sealed and cannot be implemented for types outside this crate.
pub trait Client: Send + Sync + private::Sealed {
<<<<<<< HEAD
    /// Returns a stream of [`Event`]s.
=======
>>>>>>> 37839583
    fn stream(&self) -> BoxStream<Result<SSE>>;
}

/*
 * TODO remove debug output
 * TODO specify list of stati to not retry (e.g. 204)
 */

/// ClientBuilder provides a series of builder methods to easily construct a [`Client`].
pub struct ClientBuilder {
    url: Uri,
    headers: HeaderMap,
    method: String,
    body: Option<String>,
    reconnect_opts: ReconnectOptions,
    read_timeout: Option<Duration>,
    last_event_id: String,
}

impl ClientBuilder {
    /// Create a builder for a given URL.
    pub fn for_url(url: &str) -> Result<ClientBuilder> {
        let url = url
            .parse()
            .map_err(|_| Error::HttpRequest(StatusCode::BAD_REQUEST))?;

<<<<<<< HEAD
        let mut header_map = HeaderMap::new();
        header_map.insert("Accept", HeaderValue::from_static("text/event-stream"));
        header_map.insert("Cache-Control", HeaderValue::from_static("no-cache"));

=======
>>>>>>> 37839583
        Ok(ClientBuilder {
            url,
            method: String::from("GET"),
            headers: header_map,
            body: None,
            reconnect_opts: ReconnectOptions::default(),
            last_event_id: String::new(),
            read_timeout: None,
            last_event_id: String::new(),
        })
    }

    /// Set the last event id for a stream when it is created. If it is set, it will be sent to the
    /// server in case it can replay missed events.
    pub fn last_event_id(mut self, last_event_id: String) -> ClientBuilder {
        self.last_event_id = last_event_id;
        self
    }

    /// Set a HTTP header on the SSE request.
    pub fn header(mut self, name: &str, value: &str) -> Result<ClientBuilder> {
        let name =
            HeaderName::from_str(name).map_err(|_| Error::HttpRequest(StatusCode::BAD_REQUEST))?;

        let value = HeaderValue::from_str(value)
            .map_err(|_| Error::HttpRequest(StatusCode::BAD_REQUEST))?;

        self.headers.insert(name, value);
        Ok(self)
    }

    /// Set the request method used for the initial connection to the SSE endpoint.
    pub fn method(mut self, method: String) -> ClientBuilder {
        self.method = method;
        self
    }

    /// Set the request body used for the initial connection to the SSE endpoint.
    pub fn body(mut self, body: String) -> ClientBuilder {
        self.body = Some(body);
        self
    }

    /// Set the last event id for a stream when it is created. If it is set, it will be sent to the
    /// server in case it can replay missed events.
    pub fn last_event_id(mut self, last_event_id: String) -> ClientBuilder {
        self.last_event_id = last_event_id;
        self
    }

    /// Set a read timeout for the underlying connection. There is no read timeout by default.
    pub fn read_timeout(mut self, read_timeout: Duration) -> ClientBuilder {
        self.read_timeout = Some(read_timeout);
        self
    }

    /// Configure the client's reconnect behaviour according to the supplied
    /// [`ReconnectOptions`].
    ///
    /// [`ReconnectOptions`]: struct.ReconnectOptions.html
    pub fn reconnect(mut self, opts: ReconnectOptions) -> ClientBuilder {
        self.reconnect_opts = opts;
        self
    }

    /// Build with a specific client connector.
    pub fn build_with_conn<C>(self, conn: C) -> impl Client
    where
        C: Service<Uri> + Clone + Send + Sync + 'static,
        C::Response: Connection + AsyncRead + AsyncWrite + Send + Unpin,
        C::Future: Send + 'static,
        C::Error: Into<BoxError>,
    {
        let mut connector = TimeoutConnector::new(conn);
        connector.set_read_timeout(self.read_timeout);

        let client = hyper::Client::builder().build::<_, hyper::Body>(connector);

        ClientImpl {
            http: client,
            request_props: RequestProps {
                url: self.url,
                headers: self.headers,
                reconnect_opts: self.reconnect_opts,
                method: self.method,
                body: self.body,
            },
            last_event_id: self.last_event_id,
        }
    }

    /// Build with an HTTP client connector.
    pub fn build_http(self) -> impl Client {
        self.build_with_conn(HttpConnector::new())
    }

    #[cfg(feature = "rustls")]
    /// Build with an HTTPS client connector, using the OS root certificate store.
    pub fn build(self) -> impl Client {
        let conn = HttpsConnector::with_native_roots();
        self.build_with_conn(conn)
    }

    /// Build with the given [`hyper::client::Client`].
    pub fn build_with_http_client<C>(self, http: hyper::Client<C>) -> impl Client
    where
        C: Connect + Clone + Send + Sync + 'static,
    {
        ClientImpl {
            http,
            request_props: RequestProps {
                url: self.url,
                headers: self.headers,
                method: self.method,
                body: self.body,
                reconnect_opts: self.reconnect_opts,
            },
            last_event_id: self.last_event_id,
        }
    }
}

#[derive(Clone)]
struct RequestProps {
    url: Uri,
    headers: HeaderMap,
    method: String,
    body: Option<String>,
    reconnect_opts: ReconnectOptions,
}

/// A client implementation that connects to a server using the Server-Sent Events protocol
/// and consumes the event stream indefinitely.
/// Can be parameterized with different hyper Connectors, such as HTTP or HTTPS.
struct ClientImpl<C> {
    http: hyper::Client<C>,
    request_props: RequestProps,
    last_event_id: String,
}

impl<C> Client for ClientImpl<C>
where
    C: Connect + Clone + Send + Sync + 'static,
{
    /// Connect to the server and begin consuming the stream. Produces a
    /// [`Stream`] of [`Event`](crate::Event)s wrapped in [`Result`].
    ///
    /// Do not use the stream after it returned an error!
    ///
    /// After the first successful connection, the stream will
    /// reconnect for retryable errors.
<<<<<<< HEAD

=======
>>>>>>> 37839583
    fn stream(&self) -> BoxStream<Result<SSE>> {
        Box::pin(ReconnectingRequest::new(
            self.http.clone(),
            self.request_props.clone(),
            self.last_event_id.clone(),
        ))
    }
}

#[allow(clippy::large_enum_variant)] // false positive
#[pin_project(project = StateProj)]
enum State {
    New,
    Connecting {
        retry: bool,
        #[pin]
        resp: ResponseFuture,
    },
    Connected(#[pin] hyper::Body),
    WaitingToReconnect(#[pin] Sleep),
    StreamClosed,
}

impl State {
    fn name(&self) -> &'static str {
        match self {
            State::StreamClosed => "closed",
            State::New => "new",
            State::Connecting { retry: false, .. } => "connecting(no-retry)",
            State::Connecting { retry: true, .. } => "connecting(retry)",
            State::Connected(_) => "connected",
            State::WaitingToReconnect(_) => "waiting-to-reconnect",
            State::StreamClosed => "closed",
        }
    }
}

impl Debug for State {
    fn fmt(&self, f: &mut Formatter) -> fmt::Result {
        write!(f, "{}", self.name())
    }
}

#[must_use = "streams do nothing unless polled"]
#[pin_project]
pub struct ReconnectingRequest<C> {
    http: hyper::Client<C>,
    props: RequestProps,
    #[pin]
    state: State,
    next_reconnect_delay: Duration,
    event_parser: EventParser,
    last_event_id: String,
}

impl<C> ReconnectingRequest<C> {
    fn new(
        http: hyper::Client<C>,
        props: RequestProps,
        last_event_id: String,
    ) -> ReconnectingRequest<C> {
        let reconnect_delay = props.reconnect_opts.delay;
        ReconnectingRequest {
            props,
            http,
            state: State::New,
            next_reconnect_delay: reconnect_delay,
            event_parser: EventParser::new(),
            last_event_id,
        }
    }

    fn send_request(&self) -> Result<ResponseFuture>
    where
        C: Connect + Clone + Send + Sync + 'static,
    {
<<<<<<< HEAD
        let mut request_builder = Request::builder()
            .method(self.props.method.as_str())
            .uri(&self.props.url);
=======
        let mut request_builder = Request::builder().uri(&self.props.url);
>>>>>>> 37839583

        for (name, value) in &self.props.headers {
            request_builder = request_builder.header(name, value);
        }
<<<<<<< HEAD
=======

>>>>>>> 37839583
        if !self.last_event_id.is_empty() {
            request_builder = request_builder.header(
                "last-event-id",
                HeaderValue::from_str(&self.last_event_id.clone()).unwrap(),
            );
        }

<<<<<<< HEAD
        let mut body = Body::empty();

        if let Some(props_body) = &self.props.body {
            body = Body::from(props_body.to_string());
        }
=======
        let body = Body::empty();
>>>>>>> 37839583

        // todo(cwaldren): Should this be BAD_REQUEST?
        let request = request_builder
            .body(body)
            .map_err(|_| Error::HttpRequest(StatusCode::BAD_REQUEST))?;

        Ok(self.http.request(request))
    }

    fn backoff(mut self: Pin<&mut Self>) -> Duration {
        let delay = self.next_reconnect_delay;
        let this = self.as_mut().project();
        let mut next_reconnect_delay = std::cmp::min(
            this.props.reconnect_opts.delay_max,
            *this.next_reconnect_delay * this.props.reconnect_opts.backoff_factor,
        );
        mem::swap(this.next_reconnect_delay, &mut next_reconnect_delay);
        delay
    }

    fn reset_backoff(self: Pin<&mut Self>) {
        let mut delay = self.props.reconnect_opts.delay;
        let this = self.project();
        mem::swap(this.next_reconnect_delay, &mut delay);
    }
}

impl<C> Stream for ReconnectingRequest<C>
where
    C: Connect + Clone + Send + Sync + 'static,
{
    type Item = Result<SSE>;

    fn poll_next(mut self: Pin<&mut Self>, cx: &mut Context<'_>) -> Poll<Option<Self::Item>> {
        trace!("ReconnectingRequest::poll({:?})", &self.state);

        loop {
            let this = self.as_mut().project();
            if let Some(event) = this.event_parser.get_event() {
                match event {
                    SSE::Event(ref evt) => {
                        if !evt.id.is_empty() {
                            *this.last_event_id = String::from_utf8(evt.id.clone()).unwrap();
                        }

                        if let Some(retry) = evt.retry {
                            this.props.reconnect_opts.delay = Duration::from_millis(retry);
                            self.as_mut().reset_backoff();
                        }
                        return Poll::Ready(Some(Ok(event)));
                    }
                    SSE::Comment(_) => return Poll::Ready(Some(Ok(event))),
                };
            }

            trace!("ReconnectingRequest::poll loop({:?})", &this.state);

            let state = this.state.project();
            match state {
                StateProj::StreamClosed => return Poll::Ready(Some(Err(Error::StreamClosed))),
                // New immediately transitions to Connecting, and exists only
                // to ensure that we only connect when polled.
                StateProj::New => {
                    *self.as_mut().project().event_parser = EventParser::new();
                    match self.send_request() {
                        Ok(resp) => {
                            let retry = self.props.reconnect_opts.retry_initial;
                            self.as_mut()
                                .project()
                                .state
                                .set(State::Connecting { resp, retry })
                        }
                        Err(e) => {
                            // This error seems to be unrecoverable. So we should just shut down the
                            // stream.
                            self.as_mut().project().state.set(State::StreamClosed);
                            return Poll::Ready(Some(Err(e)));
                        }
                    }
                }
                StateProj::Connecting { retry, resp } => match ready!(resp.poll(cx)) {
                    Ok(resp) => {
                        debug!("HTTP response: {:#?}", resp);

                        if !resp.status().is_success() {
                            self.as_mut().project().state.set(State::New);
                            return Poll::Ready(Some(Err(Error::HttpRequest(resp.status()))));
                        }

                        self.as_mut().reset_backoff();
                        self.as_mut()
                            .project()
                            .state
                            .set(State::Connected(resp.into_body()));
                    }
                    Err(e) => {
                        // This seems basically impossible. AFAIK we can only get this way if we
                        // poll after it was already ready
                        warn!("request returned an error: {}", e);
                        if !*retry {
                            self.as_mut().project().state.set(State::New);
                            return Poll::Ready(Some(Err(Error::HttpStream(Box::new(e)))));
                        }
                        let duration = self.as_mut().backoff();
                        self.as_mut()
                            .project()
                            .state
                            .set(State::WaitingToReconnect(delay(duration, "retrying")))
                    }
                },
                StateProj::Connected(body) => match ready!(body.poll_data(cx)) {
                    Some(Ok(result)) => {
                        this.event_parser.process_bytes(result)?;
                        continue;
                    }
                    Some(Err(e)) => {
                        if self.props.reconnect_opts.reconnect {
                            let duration = self.as_mut().backoff();
                            self.as_mut()
                                .project()
                                .state
                                .set(State::WaitingToReconnect(delay(duration, "reconnecting")));
                        }

                        if let Some(cause) = e.source() {
                            if let Some(downcast) = cause.downcast_ref::<std::io::Error>() {
                                if let std::io::ErrorKind::TimedOut = downcast.kind() {
                                    return Poll::Ready(Some(Err(Error::TimedOut)));
                                }
                            }
                        } else {
                            return Poll::Ready(Some(Err(Error::HttpStream(Box::new(e)))));
                        }
                    }
                    None => {
                        let duration = self.as_mut().backoff();
                        self.as_mut()
                            .project()
                            .state
                            .set(State::WaitingToReconnect(delay(duration, "retrying")));

                        if self.event_parser.was_processing() {
                            return Poll::Ready(Some(Err(Error::UnexpectedEof)));
                        }
                        return Poll::Ready(Some(Err(Error::Eof)));
                    }
                },
                StateProj::WaitingToReconnect(delay) => {
                    ready!(delay.poll(cx));
                    info!("Reconnecting");
                    self.as_mut().project().state.set(State::New);
                }
            };
        }
    }
}

fn delay(dur: Duration, description: &str) -> Sleep {
    info!("Waiting {:?} before {}", dur, description);
    tokio::time::sleep(dur)
}

#[derive(Debug)]
struct StatusError {
    status: StatusCode,
}

impl Display for StatusError {
    fn fmt(&self, f: &mut Formatter<'_>) -> fmt::Result {
        write!(f, "Invalid status code: {}", self.status)
    }
}

impl std::error::Error for StatusError {}

mod private {
    use crate::client::ClientImpl;

    pub trait Sealed {}
    impl<C> Sealed for ClientImpl<C> {}
}<|MERGE_RESOLUTION|>--- conflicted
+++ resolved
@@ -32,20 +32,12 @@
 use crate::config::ReconnectOptions;
 use crate::error::{Error, Result};
 
-<<<<<<< HEAD
+pub use hyper::client::HttpConnector;
+use hyper_timeout::TimeoutConnector;
+
 use crate::event_parser::EventParser;
 use crate::event_parser::SSE;
-pub use hyper::client::HttpConnector;
-use hyper_timeout::TimeoutConnector;
-
-=======
-pub use hyper::client::HttpConnector;
-use hyper_timeout::TimeoutConnector;
-
-use crate::event_parser::EventParser;
-use crate::event_parser::SSE;
-
->>>>>>> 37839583
+
 use std::error::Error as StdError;
 
 #[cfg(feature = "rustls")]
@@ -59,10 +51,6 @@
 /// Client is the Server-Sent-Events interface.
 /// This trait is sealed and cannot be implemented for types outside this crate.
 pub trait Client: Send + Sync + private::Sealed {
-<<<<<<< HEAD
-    /// Returns a stream of [`Event`]s.
-=======
->>>>>>> 37839583
     fn stream(&self) -> BoxStream<Result<SSE>>;
 }
 
@@ -89,13 +77,10 @@
             .parse()
             .map_err(|_| Error::HttpRequest(StatusCode::BAD_REQUEST))?;
 
-<<<<<<< HEAD
         let mut header_map = HeaderMap::new();
         header_map.insert("Accept", HeaderValue::from_static("text/event-stream"));
         header_map.insert("Cache-Control", HeaderValue::from_static("no-cache"));
 
-=======
->>>>>>> 37839583
         Ok(ClientBuilder {
             url,
             method: String::from("GET"),
@@ -104,7 +89,6 @@
             reconnect_opts: ReconnectOptions::default(),
             last_event_id: String::new(),
             read_timeout: None,
-            last_event_id: String::new(),
         })
     }
 
@@ -136,13 +120,6 @@
     /// Set the request body used for the initial connection to the SSE endpoint.
     pub fn body(mut self, body: String) -> ClientBuilder {
         self.body = Some(body);
-        self
-    }
-
-    /// Set the last event id for a stream when it is created. If it is set, it will be sent to the
-    /// server in case it can replay missed events.
-    pub fn last_event_id(mut self, last_event_id: String) -> ClientBuilder {
-        self.last_event_id = last_event_id;
         self
     }
 
@@ -247,10 +224,6 @@
     ///
     /// After the first successful connection, the stream will
     /// reconnect for retryable errors.
-<<<<<<< HEAD
-
-=======
->>>>>>> 37839583
     fn stream(&self) -> BoxStream<Result<SSE>> {
         Box::pin(ReconnectingRequest::new(
             self.http.clone(),
@@ -277,7 +250,6 @@
 impl State {
     fn name(&self) -> &'static str {
         match self {
-            State::StreamClosed => "closed",
             State::New => "new",
             State::Connecting { retry: false, .. } => "connecting(no-retry)",
             State::Connecting { retry: true, .. } => "connecting(retry)",
@@ -327,21 +299,14 @@
     where
         C: Connect + Clone + Send + Sync + 'static,
     {
-<<<<<<< HEAD
         let mut request_builder = Request::builder()
             .method(self.props.method.as_str())
             .uri(&self.props.url);
-=======
-        let mut request_builder = Request::builder().uri(&self.props.url);
->>>>>>> 37839583
 
         for (name, value) in &self.props.headers {
             request_builder = request_builder.header(name, value);
         }
-<<<<<<< HEAD
-=======
-
->>>>>>> 37839583
+
         if !self.last_event_id.is_empty() {
             request_builder = request_builder.header(
                 "last-event-id",
@@ -349,15 +314,11 @@
             );
         }
 
-<<<<<<< HEAD
         let mut body = Body::empty();
 
         if let Some(props_body) = &self.props.body {
             body = Body::from(props_body.to_string());
         }
-=======
-        let body = Body::empty();
->>>>>>> 37839583
 
         // todo(cwaldren): Should this be BAD_REQUEST?
         let request = request_builder
