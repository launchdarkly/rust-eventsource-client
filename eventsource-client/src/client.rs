use futures::{ready, Stream};
use hyper::{
    body::{Bytes, HttpBody},
    client::{
        connect::{Connect, Connection},
        ResponseFuture,
    },
    header::{HeaderMap, HeaderName, HeaderValue},
    service::Service,
    Body, Request, StatusCode, Uri,
};
#[cfg(feature = "rustls")]
use hyper_rustls::HttpsConnector as RustlsConnector;
use log::{debug, info, trace, warn};
use pin_project::pin_project;
use std::{
    boxed,
    fmt::{self, Debug, Display, Formatter},
    future::Future,
    mem,
    pin::Pin,
    str::FromStr,
    task::{Context, Poll},
    time::Duration,
};

use tokio::{
    io::{AsyncRead, AsyncWrite},
    time::Sleep,
};

use super::config::ReconnectOptions;
use super::error::{Error, Result};

use crate::event_parser::EventParser;
use crate::SSE;
pub use hyper::client::HttpConnector;
use hyper_timeout::TimeoutConnector;

#[cfg(feature = "rustls")]
pub type HttpsConnector = RustlsConnector<HttpConnector>;

type BoxError = Box<dyn std::error::Error + Send + Sync>;

/// Represents a [`Pin`]'d [`Send`] + [`Sync`] stream, returned by [`Client`]'s stream method.
pub type BoxStream<T> = Pin<boxed::Box<dyn Stream<Item = T> + Send + Sync>>;

/// Client is the Server-Sent-Events interface.
/// This trait is sealed and cannot be implemented for types outside this crate.
pub trait Client: Send + Sync + private::Sealed {
    /// Returns a stream of [`Event`]s.
    fn stream(&self) -> BoxStream<Result<Event>>;
}

/*
 * TODO remove debug output
 * TODO specify list of stati to not retry (e.g. 204)
 */

/// ClientBuilder provides a series of builder methods to easily construct a [`Client`].
pub struct ClientBuilder {
    url: Uri,
    headers: HeaderMap,
    method: String,
    body: Option<String>,
    reconnect_opts: ReconnectOptions,
    read_timeout: Option<Duration>,
<<<<<<< HEAD
    last_event_id: String,
=======
>>>>>>> 9c3f5a67
}

impl ClientBuilder {
    /// Create a builder for a given URL.
    pub fn for_url(url: &str) -> Result<ClientBuilder> {
        let url = url
            .parse()
            .map_err(|_| Error::HttpRequest(StatusCode::BAD_REQUEST))?;

        let mut header_map = HeaderMap::new();
        header_map.insert("Accept", HeaderValue::from_static("text/event-stream"));
        header_map.insert("Cache-Control", HeaderValue::from_static("no-cache"));

        Ok(ClientBuilder {
            url,
            method: String::from("GET"),
            headers: header_map,
            body: None,
            reconnect_opts: ReconnectOptions::default(),
<<<<<<< HEAD
            last_event_id: String::new(),
=======
>>>>>>> 9c3f5a67
            read_timeout: None,
        })
    }

    /// Set a HTTP header on the SSE request.
    pub fn header(mut self, name: &str, value: &str) -> Result<ClientBuilder> {
        let name =
            HeaderName::from_str(name).map_err(|_| Error::HttpRequest(StatusCode::BAD_REQUEST))?;

        let value = HeaderValue::from_str(value)
            .map_err(|_| Error::HttpRequest(StatusCode::BAD_REQUEST))?;

        self.headers.insert(name, value);
        Ok(self)
    }

<<<<<<< HEAD
    /// Set the request method used for the initial connection to the SSE endpoint.
    pub fn method(mut self, method: String) -> ClientBuilder {
        self.method = method;
        self
    }

    /// Set the request body used for the initial connection to the SSE endpoint.
    pub fn body(mut self, body: String) -> ClientBuilder {
        self.body = Some(body);
        self
    }

    /// Set the last event id for a stream when it is created. If it is set, it will be sent to the
    /// server in case it can replay missed events.
    pub fn last_event_id(mut self, last_event_id: String) -> ClientBuilder {
        self.last_event_id = last_event_id;
        self
    }

=======
>>>>>>> 9c3f5a67
    /// Set a read timeout for the underlying connection. There is no read timeout by default.
    pub fn read_timeout(mut self, read_timeout: Duration) -> ClientBuilder {
        self.read_timeout = Some(read_timeout);
        self
    }

    /// Configure the client's reconnect behaviour according to the supplied
    /// [`ReconnectOptions`].
    ///
    /// [`ReconnectOptions`]: struct.ReconnectOptions.html
    pub fn reconnect(mut self, opts: ReconnectOptions) -> ClientBuilder {
        self.reconnect_opts = opts;
        self
    }

    /// Build with a specific client connector.
    pub fn build_with_conn<C>(self, conn: C) -> impl Client
    where
        C: Service<Uri> + Clone + Send + Sync + 'static,
        C::Response: Connection + AsyncRead + AsyncWrite + Send + Unpin,
        C::Future: Send + 'static,
        C::Error: Into<BoxError>,
    {
        let mut connector = TimeoutConnector::new(conn);
        connector.set_read_timeout(self.read_timeout);

        let client = hyper::Client::builder().build::<_, hyper::Body>(connector);

        ClientImpl {
            http: client,
            request_props: RequestProps {
                url: self.url,
                headers: self.headers,
                reconnect_opts: self.reconnect_opts,
                method: self.method,
                body: self.body,
            },
            last_event_id: self.last_event_id,
        }
    }

    /// Build with an HTTP client connector.
    pub fn build_http(self) -> impl Client {
        self.build_with_conn(HttpConnector::new())
    }

    #[cfg(feature = "rustls")]
    /// Build with an HTTPS client connector, using the OS root certificate store.
    pub fn build(self) -> impl Client {
        let conn = HttpsConnector::with_native_roots();
        self.build_with_conn(conn)
    }

    /// Build with the given [`hyper::client::Client`].
    pub fn build_with_http_client<C>(self, http: hyper::Client<C>) -> impl Client
    where
        C: Connect + Clone + Send + Sync + 'static,
    {
        ClientImpl {
            http,
            request_props: RequestProps {
                url: self.url,
                headers: self.headers,
                method: self.method,
                body: self.body,
                reconnect_opts: self.reconnect_opts,
            },
            last_event_id: self.last_event_id,
        }
    }
}

#[derive(Clone)]
struct RequestProps {
    url: Uri,
    headers: HeaderMap,
    method: String,
    body: Option<String>,
    reconnect_opts: ReconnectOptions,
}

/// A client implementation that connects to a server using the Server-Sent Events protocol
/// and consumes the event stream indefinitely.
/// Can be parameterized with different hyper Connectors, such as HTTP or HTTPS.
struct ClientImpl<C> {
    http: hyper::Client<C>,
    request_props: RequestProps,
    last_event_id: String,
}

impl<C> Client for ClientImpl<C>
where
    C: Connect + Clone + Send + Sync + 'static,
{
    /// Connect to the server and begin consuming the stream. Produces a
    /// [`Stream`] of [`Event`](crate::Event)s wrapped in [`Result`].
    ///
    /// Do not use the stream after it returned an error!
    ///
    /// After the first successful connection, the stream will
    /// reconnect for retryable errors.

    fn stream(&self) -> BoxStream<Result<SSE>> {
        Box::pin(ReconnectingRequest::new(
            self.http.clone(),
            self.request_props.clone(),
            self.last_event_id.clone(),
        ))
    }
}

#[allow(clippy::large_enum_variant)] // false positive
#[pin_project(project = StateProj)]
enum State {
    New,
    Connecting {
        retry: bool,
        #[pin]
        resp: ResponseFuture,
    },
    Connected(#[pin] hyper::Body),
    WaitingToReconnect(#[pin] Sleep),
    StreamClosed,
}

impl State {
    fn name(&self) -> &'static str {
        match self {
            State::StreamClosed => "closed",
            State::New => "new",
            State::Connecting { retry: false, .. } => "connecting(no-retry)",
            State::Connecting { retry: true, .. } => "connecting(retry)",
            State::Connected(_) => "connected",
            State::WaitingToReconnect(_) => "waiting-to-reconnect",
        }
    }
}

impl Debug for State {
    fn fmt(&self, f: &mut Formatter) -> fmt::Result {
        write!(f, "{}", self.name())
    }
}

#[must_use = "streams do nothing unless polled"]
#[pin_project]
pub struct ReconnectingRequest<C> {
    http: hyper::Client<C>,
    props: RequestProps,
    #[pin]
    state: State,
    next_reconnect_delay: Duration,
    event_parser: EventParser,
    last_event_id: String,
}

impl<C> ReconnectingRequest<C> {
    fn new(
        http: hyper::Client<C>,
        props: RequestProps,
        last_event_id: String,
    ) -> ReconnectingRequest<C> {
        let reconnect_delay = props.reconnect_opts.delay;
        ReconnectingRequest {
            props,
            http,
            state: State::New,
            next_reconnect_delay: reconnect_delay,
            event_parser: EventParser::new(),
            last_event_id,
        }
    }

    fn send_request(&self) -> Result<ResponseFuture>
    where
        C: Connect + Clone + Send + Sync + 'static,
    {
        let mut request_builder = Request::builder()
            .method(self.props.method.as_str())
            .uri(&self.props.url);

        for (name, value) in &self.props.headers {
            request_builder = request_builder.header(name, value);
        }
        if !self.last_event_id.is_empty() {
            request_builder = request_builder.header(
                "last-event-id",
                HeaderValue::from_str(&self.last_event_id.clone()).unwrap(),
            );
        }

        let mut body = Body::empty();

        if let Some(props_body) = &self.props.body {
            body = Body::from(props_body.to_string());
        }

        // todo(cwaldren): Should this be BAD_REQUEST?
        let request = request_builder
            .body(body)
            .map_err(|_| Error::HttpRequest(StatusCode::BAD_REQUEST))?;

        Ok(self.http.request(request))
    }

    fn backoff(mut self: Pin<&mut Self>) -> Duration {
        let delay = self.next_reconnect_delay;
        let this = self.as_mut().project();
        let mut next_reconnect_delay = std::cmp::min(
            this.props.reconnect_opts.delay_max,
            *this.next_reconnect_delay * this.props.reconnect_opts.backoff_factor,
        );
        mem::swap(this.next_reconnect_delay, &mut next_reconnect_delay);
        delay
    }

    fn reset_backoff(self: Pin<&mut Self>) {
        let mut delay = self.props.reconnect_opts.delay;
        let this = self.project();
        mem::swap(this.next_reconnect_delay, &mut delay);
    }
}

impl<C> Stream for ReconnectingRequest<C>
where
    C: Connect + Clone + Send + Sync + 'static,
{
    type Item = Result<SSE>;

    fn poll_next(mut self: Pin<&mut Self>, cx: &mut Context<'_>) -> Poll<Option<Self::Item>> {
        trace!("ReconnectingRequest::poll({:?})", &self.state);

        loop {
            let this = self.as_mut().project();
            if let Some(event) = this.event_parser.get_event() {
                match event {
                    SSE::Event(ref evt) => {
                        if !evt.id.is_empty() {
                            *this.last_event_id = String::from_utf8(evt.id.clone()).unwrap();
                        }

                        if let Some(retry) = evt.retry {
                            this.props.reconnect_opts.delay = Duration::from_millis(retry);
                            self.as_mut().reset_backoff();
                        }
                        return Poll::Ready(Some(Ok(event)));
                    }
                    SSE::Comment(_) => return Poll::Ready(Some(Ok(event))),
                };
            }

            trace!("ReconnectingRequest::poll loop({:?})", &this.state);

            let state = this.state.project();
            match state {
                StateProj::StreamClosed => return Poll::Ready(Some(Err(Error::StreamClosed))),
                // New immediately transitions to Connecting, and exists only
                // to ensure that we only connect when polled.
                StateProj::New => {
                    *self.as_mut().project().event_parser = EventParser::new();
                    match self.send_request() {
                        Ok(resp) => {
                            let retry = self.props.reconnect_opts.retry_initial;
                            self.as_mut()
                                .project()
                                .state
                                .set(State::Connecting { resp, retry })
                        }
                        Err(e) => {
                            // This error seems to be unrecoverable. So we should just shut down the
                            // stream.
                            self.as_mut().project().state.set(State::StreamClosed);
                            return Poll::Ready(Some(Err(e)));
                        }
                    }
                }
                StateProj::Connecting { retry, resp } => match ready!(resp.poll(cx)) {
                    Ok(resp) => {
                        debug!("HTTP response: {:#?}", resp);

                        if !resp.status().is_success() {
                            self.as_mut().project().state.set(State::New);
                            return Poll::Ready(Some(Err(Error::HttpRequest(resp.status()))));
                        }

                        self.as_mut().reset_backoff();
                        self.as_mut()
                            .project()
                            .state
                            .set(State::Connected(resp.into_body()));
                    }
                    Err(e) => {
                        // This seems basically impossible. AFAIK we can only get this way if we
                        // poll after it was already ready
                        warn!("request returned an error: {}", e);
                        if !*retry {
                            self.as_mut().project().state.set(State::New);
                            return Poll::Ready(Some(Err(Error::HttpStream(Box::new(e)))));
                        }
                        let duration = self.as_mut().backoff();
                        self.as_mut()
                            .project()
                            .state
                            .set(State::WaitingToReconnect(delay(duration, "retrying")))
                    }
                },
                StateProj::Connected(body) => match ready!(body.poll_data(cx)) {
                    Some(Ok(result)) => {
                        this.event_parser.process_bytes(result)?;
                        continue;
                    }
                    Some(Err(e)) => {
                        if self.props.reconnect_opts.reconnect {
                            let duration = self.as_mut().backoff();
                            self.as_mut()
                                .project()
                                .state
                                .set(State::WaitingToReconnect(delay(duration, "reconnecting")));
                        }

                        if let Some(cause) = e.source() {
                            if let Some(downcast) = cause.downcast_ref::<std::io::Error>() {
                                if let std::io::ErrorKind::TimedOut = downcast.kind() {
                                    return Poll::Ready(Some(Err(Error::TimedOut)));
                                }
                            }
                        } else {
                            return Poll::Ready(Some(Err(Error::HttpStream(Box::new(e)))));
                        }
                    }
                    None => {
                        let duration = self.as_mut().backoff();
                        self.as_mut()
                            .project()
                            .state
                            .set(State::WaitingToReconnect(delay(duration, "retrying")));

                        if self.event_parser.was_processing() {
                            return Poll::Ready(Some(Err(Error::UnexpectedEof)));
                        }
                        return Poll::Ready(Some(Err(Error::Eof)));
                    }
                },
                StateProj::WaitingToReconnect(delay) => {
                    ready!(delay.poll(cx));
                    info!("Reconnecting");
                    self.as_mut().project().state.set(State::New);
                }
            };
        }
    }
}

fn delay(dur: Duration, description: &str) -> Sleep {
    info!("Waiting {:?} before {}", dur, description);
    tokio::time::sleep(dur)
}

#[derive(Debug)]
struct StatusError {
    status: StatusCode,
}

impl Display for StatusError {
    fn fmt(&self, f: &mut Formatter<'_>) -> fmt::Result {
        write!(f, "Invalid status code: {}", self.status)
    }
}

impl std::error::Error for StatusError {}

mod private {
    use crate::client::ClientImpl;

    pub trait Sealed {}
    impl<C> Sealed for ClientImpl<C> {}
}<|MERGE_RESOLUTION|>--- conflicted
+++ resolved
@@ -1,6 +1,6 @@
 use futures::{ready, Stream};
 use hyper::{
-    body::{Bytes, HttpBody},
+    body::HttpBody,
     client::{
         connect::{Connect, Connection},
         ResponseFuture,
@@ -29,13 +29,15 @@
     time::Sleep,
 };
 
-use super::config::ReconnectOptions;
-use super::error::{Error, Result};
+use crate::config::ReconnectOptions;
+use crate::error::{Error, Result};
 
 use crate::event_parser::EventParser;
-use crate::SSE;
+use crate::event_parser::SSE;
 pub use hyper::client::HttpConnector;
 use hyper_timeout::TimeoutConnector;
+
+use std::error::Error as StdError;
 
 #[cfg(feature = "rustls")]
 pub type HttpsConnector = RustlsConnector<HttpConnector>;
@@ -49,7 +51,7 @@
 /// This trait is sealed and cannot be implemented for types outside this crate.
 pub trait Client: Send + Sync + private::Sealed {
     /// Returns a stream of [`Event`]s.
-    fn stream(&self) -> BoxStream<Result<Event>>;
+    fn stream(&self) -> BoxStream<Result<SSE>>;
 }
 
 /*
@@ -65,10 +67,7 @@
     body: Option<String>,
     reconnect_opts: ReconnectOptions,
     read_timeout: Option<Duration>,
-<<<<<<< HEAD
     last_event_id: String,
-=======
->>>>>>> 9c3f5a67
 }
 
 impl ClientBuilder {
@@ -88,10 +87,7 @@
             headers: header_map,
             body: None,
             reconnect_opts: ReconnectOptions::default(),
-<<<<<<< HEAD
             last_event_id: String::new(),
-=======
->>>>>>> 9c3f5a67
             read_timeout: None,
         })
     }
@@ -108,7 +104,6 @@
         Ok(self)
     }
 
-<<<<<<< HEAD
     /// Set the request method used for the initial connection to the SSE endpoint.
     pub fn method(mut self, method: String) -> ClientBuilder {
         self.method = method;
@@ -128,8 +123,6 @@
         self
     }
 
-=======
->>>>>>> 9c3f5a67
     /// Set a read timeout for the underlying connection. There is no read timeout by default.
     pub fn read_timeout(mut self, read_timeout: Duration) -> ClientBuilder {
         self.read_timeout = Some(read_timeout);
