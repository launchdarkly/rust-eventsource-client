--- conflicted
+++ resolved
@@ -85,11 +85,8 @@
             url,
             headers: header_map,
             reconnect_opts: ReconnectOptions::default(),
+            read_timeout: None,
             last_event_id: String::new(),
-<<<<<<< HEAD
-            read_timeout: None,
-=======
->>>>>>> 7e57ee5b
             method: String::from("GET"),
             body: None,
         })
