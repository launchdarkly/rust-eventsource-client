--- conflicted
+++ resolved
@@ -3,7 +3,6 @@
 use std::{env, process, str::from_utf8, time::Duration};
 
 use eventsource_client as es;
-use eventsource_client::SSE;
 
 #[tokio::main]
 async fn main() -> Result<(), es::Error> {
@@ -42,22 +41,14 @@
     client
         .stream()
         .map_ok(|event| match event {
-<<<<<<< HEAD
-            SSE::Event(ev) => {
-=======
             es::SSE::Event(ev) => {
->>>>>>> aaa081a6
                 println!(
                     "got an event: {}\n{}",
                     ev.event_type,
                     from_utf8(&ev.data).unwrap_or_default()
                 )
             }
-<<<<<<< HEAD
-            SSE::Comment(comment) => {
-=======
             es::SSE::Comment(comment) => {
->>>>>>> aaa081a6
                 println!(
                     "got a comment: \n{}",
                     from_utf8(&comment).unwrap_or_default()
